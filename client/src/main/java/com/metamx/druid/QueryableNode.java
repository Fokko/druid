--- conflicted
+++ resolved
@@ -39,19 +39,12 @@
 import com.metamx.druid.client.ServerInventoryViewConfig;
 import com.metamx.druid.client.ServerView;
 import com.metamx.druid.concurrent.Execs;
-<<<<<<< HEAD
-=======
 import com.metamx.druid.coordination.AbstractDataSegmentAnnouncer;
->>>>>>> 5ac2d1db
 import com.metamx.druid.coordination.BatchingCuratorDataSegmentAnnouncer;
 import com.metamx.druid.coordination.CuratorDataSegmentAnnouncer;
 import com.metamx.druid.coordination.DataSegmentAnnouncer;
 import com.metamx.druid.coordination.DruidServerMetadata;
 import com.metamx.druid.coordination.MultipleDataSegmentAnnouncerDataSegmentAnnouncer;
-<<<<<<< HEAD
-import com.metamx.druid.curator.SegmentReader;
-=======
->>>>>>> 5ac2d1db
 import com.metamx.druid.curator.announcement.Announcer;
 import com.metamx.druid.http.NoopRequestLogger;
 import com.metamx.druid.http.RequestLogger;
@@ -437,26 +430,12 @@
 
       setAnnouncer(
           new MultipleDataSegmentAnnouncerDataSegmentAnnouncer(
-<<<<<<< HEAD
-              getDruidServerMetadata(),
-              getZkPaths(),
-              announcer,
-              getJsonMapper(),
-              Arrays.<DataSegmentAnnouncer>asList(
-                  new BatchingCuratorDataSegmentAnnouncer(
-                      getDruidServerMetadata(),
-                      getZkPaths(),
-                      announcer,
-                      getJsonMapper(),
-                      new SegmentReader(curator, getJsonMapper())
-=======
               Arrays.<AbstractDataSegmentAnnouncer>asList(
                   new BatchingCuratorDataSegmentAnnouncer(
                       getDruidServerMetadata(),
                       getConfigFactory().build(ZkDataSegmentAnnouncerConfig.class),
                       announcer,
                       getJsonMapper()
->>>>>>> 5ac2d1db
                   ),
                   new CuratorDataSegmentAnnouncer(getDruidServerMetadata(), getZkPaths(), announcer, getJsonMapper())
               )
